--- conflicted
+++ resolved
@@ -208,12 +208,11 @@
         if hasattr(self.worker, 'terminate'):
             self.logger.debug(f' terminating the runtime process')
             self.worker.terminate()
-<<<<<<< HEAD
+            self.logger.debug(f' runtime process properly terminated')
         else:
+            self.logger.debug(f' terminating the runtime thread')
             self.worker._stop()
-=======
-            self.logger.debug(f' runtime process properly terminated')
->>>>>>> 9e510fb1
+            self.logger.debug(f' runtime thread properly terminated')
 
     def _retry_control_message(self, command: str, num_retry: int = 3):
         from ..zmq import send_ctrl_message
@@ -355,9 +354,7 @@
         """
         # if that 1s is not enough, it means the process/thread is still in forever loop, cancel it
         self.logger.debug('waiting for ready or shutdown signal from runtime')
-        terminated = False
         if self.is_ready.is_set() and not self.is_shutdown.is_set():
-<<<<<<< HEAD
             self._deactivate_runtime()
             # This should fire a chain of SIGTERM passing, if local, ZEDRuntime, GRPCDataRuntime and all the Gateway
             # Runtimes are ready to properly handle SIGTERM. If ContainerRuntime or JinaDRuntime, they are also
@@ -365,33 +362,9 @@
             # sending a SIGTERM inside the container, and JinaDRuntime will send an API call to delete the Pea
             # remotely which will close the Pea which will send the SIGTERM to the local ZEDRuntime or GRPCDataRuntime
             self.terminate()
-=======
-            try:
-                self.logger.warning(f' Cancel runtime')
-                self._cancel_runtime()
-                self.logger.warning(f' Wait to shutdown')
-                if not self.is_shutdown.wait(timeout=self._timeout_ctrl):
-                    self.terminate()
-                    terminated = True
-                    time.sleep(0.1)
-                    raise Exception(
-                        f'Shutdown signal was not received for {self._timeout_ctrl}'
-                    )
-            except Exception as ex:
-                self.logger.error(
-                    f'{ex!r} during {self.close!r}'
-                    + f'\n add "--quiet-error" to suppress the exception details'
-                    if not self.args.quiet_error
-                    else '',
-                    exc_info=not self.args.quiet_error,
-                )
-                if not terminated:
-                    self.terminate()
-
             # if it is not daemon, block until the process/thread finish work
             if not self.args.daemon:
                 self.join()
->>>>>>> 9e510fb1
         elif self.is_shutdown.is_set():
             # here shutdown has been set already, therefore `run` will gracefully finish
             pass
