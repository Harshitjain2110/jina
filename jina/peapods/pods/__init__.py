import copy
import sys
from abc import abstractmethod
from argparse import Namespace
from contextlib import ExitStack
from itertools import cycle
from typing import Dict, Union, Set, List, Optional

from ..networking import get_connect_host
from ..peas import BasePea
from ... import __default_executor__
from ... import helper
from ...enums import (
    SchedulerType,
    PodRoleType,
    SocketType,
    PeaRoleType,
    PollingType,
)
from ...helper import random_identity, CatchAllCleanupContextManager
from ...jaml.helper import complete_path


class ExitFIFO(ExitStack):
    """
    ExitFIFO changes the exiting order of exitStack to turn it into FIFO.

    .. note::
    The `__exit__` method is copied literally from `ExitStack` and changed the call:
    `is_sync, cb = self._exit_callbacks.pop()` to `is_sync, cb = self._exit_callbacks.popleft()`

    """

    def __exit__(self, *exc_details):
        received_exc = exc_details[0] is not None

        # We manipulate the exception state so it behaves as though
        # we were actually nesting multiple with statements
        frame_exc = sys.exc_info()[1]

        def _fix_exception_context(new_exc, old_exc):
            # Context may not be correct, so find the end of the chain
            while 1:
                exc_context = new_exc.__context__
                if exc_context is old_exc:
                    # Context is already set correctly (see issue 20317)
                    return
                if exc_context is None or exc_context is frame_exc:
                    break
                new_exc = exc_context
            # Change the end of the chain to point to the exception
            # we expect it to reference
            new_exc.__context__ = old_exc

        # Callbacks are invoked in LIFO order to match the behaviour of
        # nested context managers
        suppressed_exc = False
        pending_raise = False
        while self._exit_callbacks:
            is_sync, cb = self._exit_callbacks.popleft()
            assert is_sync
            try:
                if cb(*exc_details):
                    suppressed_exc = True
                    pending_raise = False
                    exc_details = (None, None, None)
            except:
                new_exc_details = sys.exc_info()
                # simulate the stack of exceptions by setting the context
                _fix_exception_context(new_exc_details[1], exc_details[1])
                pending_raise = True
                exc_details = new_exc_details
        if pending_raise:
            try:
                # bare "raise exc_details[1]" replaces our carefully
                # set-up context
                fixed_ctx = exc_details[1].__context__
                raise exc_details[1]
            except BaseException:
                exc_details[1].__context__ = fixed_ctx
                raise
        return received_exc and suppressed_exc


class BasePod:
    """A BasePod is an immutable set of peas. They share the same input and output socket.
    Internally, the peas can run with the process/thread backend.
    They can be also run in their own containers on remote machines.
    """

    def start(self) -> 'BasePod':
        """Start to run all :class:`BasePea` in this BasePod.

        .. note::
            If one of the :class:`BasePea` fails to start, make sure that all of them
            are properly closed.
        """
        raise NotImplementedError

    @staticmethod
    def _set_upload_files(args):
        # sets args.upload_files at the pod level so that peas inherit from it.
        # all peas work under one remote workspace, hence important to have upload_files set for all

        def valid_path(path):
            try:
                complete_path(path)
                return True
            except FileNotFoundError:
                return False

        _upload_files = set()
        for param in ['uses', 'uses_before', 'uses_after']:
            param_value = getattr(args, param, None)
            if param_value and valid_path(param_value):
                _upload_files.add(param_value)

        if getattr(args, 'py_modules', None):
            _upload_files.update(
                {py_module for py_module in args.py_modules if valid_path(py_module)}
            )
        if getattr(args, 'upload_files', None):
            _upload_files.update(
                {
                    upload_file
                    for upload_file in args.upload_files
                    if valid_path(upload_file)
                }
            )
        return list(_upload_files)

    @property
    def role(self) -> 'PodRoleType':
        """Return the role of this :class:`BasePod`.

        .. # noqa: DAR201
        """
        return self.args.pod_role

    @property
    def name(self) -> str:
        """The name of this :class:`BasePod`.


        .. # noqa: DAR201
        """
        return self.args.name

    @property
    def connect_to_predecessor(self) -> str:
        """True, if the Pod should open a connect socket in the HeadPea to the predecessor Pod.
        .. # noqa: DAR201
        """
        return self.args.connect_to_predecessor

    @property
    def head_host(self) -> str:
        """Get the host of the HeadPea of this pod
        .. # noqa: DAR201
        """
        return self.head_args.host

    @property
    def head_port_in(self):
        """Get the port_in of the HeadPea of this pod
        .. # noqa: DAR201
        """
        return self.head_args.port_in

    @property
    def tail_port_out(self):
        """Get the port_out of the TailPea of this pod
        .. # noqa: DAR201
        """
        return self.tail_args.port_out

    @property
    def head_zmq_identity(self):
        """Get the zmq_identity of the HeadPea of this pod
        .. # noqa: DAR201
        """
        return self.head_args.zmq_identity

    def __enter__(self) -> 'BasePod':
        with CatchAllCleanupContextManager(self):
            return self.start()

    @staticmethod
    def _copy_to_head_args(
            args: Namespace, polling_type: PollingType, as_router: bool = True
    ) -> Namespace:
        """
        Set the outgoing args of the head router

        :param args: basic arguments
        :param polling_type: polling_type can be all or any
        :param as_router: if true, router configuration is applied
        :return: enriched head arguments
        """

        _head_args = copy.deepcopy(args)
        _head_args.polling = polling_type
        _head_args.port_ctrl = helper.random_port()
        _head_args.port_out = helper.random_port()
        _head_args.uses = None
        if polling_type.is_push:
            if args.scheduling == SchedulerType.ROUND_ROBIN:
                _head_args.socket_out = SocketType.PUSH_BIND
            elif args.scheduling == SchedulerType.LOAD_BALANCE:
                _head_args.socket_out = SocketType.ROUTER_BIND
        else:
            _head_args.socket_out = SocketType.PUB_BIND

        Pod._set_dynamic_routing_in(_head_args)

        if as_router:
            _head_args.uses = args.uses_before or __default_executor__

        if as_router:
            _head_args.pea_role = PeaRoleType.HEAD
            if args.name:
                _head_args.name = f'{args.name}/head'
            else:
                _head_args.name = f'head'

        # in any case, if header is present, it represent this Pod to consume `num_part`
        # the following peas inside the pod will have num_part=1
        args.num_part = 1

        return _head_args

    @staticmethod
    def _copy_to_tail_args(
            args: Namespace, polling_type: PollingType, as_router: bool = True
    ) -> Namespace:
        """
        Set the incoming args of the tail router

        :param args: configuration for the connection
        :param polling_type: polling type can be any or all
        :param as_router: if true, add router configuration
        :return: enriched arguments
        """
        _tail_args = copy.deepcopy(args)
        _tail_args.polling_type = polling_type
        _tail_args.port_in = helper.random_port()
        _tail_args.port_ctrl = helper.random_port()
        _tail_args.socket_in = SocketType.PULL_BIND
        _tail_args.uses = None

        if as_router:
            _tail_args.uses = args.uses_after or __default_executor__
            if args.name:
                _tail_args.name = f'{args.name}/tail'
            else:
                _tail_args.name = f'tail'
            _tail_args.pea_role = PeaRoleType.TAIL
            _tail_args.num_part = 1 if polling_type.is_push else args.parallel

        Pod._set_dynamic_routing_out(_tail_args)

        return _tail_args

    @property
    @abstractmethod
    def head_args(self) -> Namespace:
        """Get the arguments for the `head` of this BasePod.

        .. # noqa: DAR201
        """
        ...

    @property
    @abstractmethod
    def tail_args(self) -> Namespace:
        """Get the arguments for the `tail` of this BasePod.

        .. # noqa: DAR201
        """
        ...

    @abstractmethod
    def join(self):
        """Wait until all pods and peas exit."""
        ...

    @abstractmethod
    def is_singleton(self) -> bool:
        """Return if the Pod contains only a single Pea


        .. # noqa: DAR201
        """
        ...

    @property
<<<<<<< HEAD
    def deployments(self):
        return [{
            'name': self.name,
            'head_host': self.head_host,
            'head_port_in': self.head_port_in,
            'tail_port_out': self.tail_port_out,
            'head_zmq_identity': self.head_zmq_identity,
        }]
=======
    def deployments(self) -> List[Dict]:
        """Get deployments of the pod. The BasePod just gives one deployment.

        :return: list of deployments
        """
        return [
            {
                'name': self.name,
                'head_host': self.head_host,
                'head_port_in': self.head_port_in,
                'tail_port_out': self.tail_port_out,
                'head_zmq_identity': self.head_zmq_identity,
            }
        ]
>>>>>>> ece2190a


class Pod(BasePod, ExitFIFO):
    """A BasePod is an immutable set of peas, which run in parallel. They share the same input and output socket.
    Internally, the peas can run with the process/thread backend. They can be also run in their own containers
    :param args: arguments parsed from the CLI
    :param needs: pod names of preceding pods, the output of these pods are going into the input of this pod
    """

    def __init__(
            self,
            args: Union['Namespace', Dict],
            needs: Optional[Set[str]] = None,
    ):
        super().__init__()
        args.upload_files = BasePod._set_upload_files(args)
        self.args = args
        self.needs = (
                needs or set()
        )  #: used in the :class:`jina.flow.Flow` to build the graph

        self.is_head_router = False
        self.is_tail_router = False
        self.deducted_head = None
        self.deducted_tail = None
        self.peas = []  # type: List['BasePea']
        self.update_pea_args()
        self._activated = False

    def __exit__(self, exc_type, exc_val, exc_tb) -> None:
        super().__exit__(exc_type, exc_val, exc_tb)
        self.join()

    def update_pea_args(self):
        """ Update args of its peas based on Pod args"""
        if isinstance(self.args, Dict):
            # This is used when a Pod is created in a remote context, where peas & their connections are already given.
            self.peas_args = self.args
        else:
            self.peas_args = self._parse_args(self.args)

    @property
    def is_singleton(self) -> bool:
        """Return if the Pod contains only a single Pea


        .. # noqa: DAR201
        """
        return not (self.is_head_router or self.is_tail_router)

    @property
    def first_pea_args(self) -> Namespace:
        """Return the first non-head/tail pea's args


        .. # noqa: DAR201
        """
        # note this will be never out of boundary
        return self.peas_args['peas'][0]

    @property
    def host(self) -> str:
        """Get the host name of this Pod


        .. # noqa: DAR201
        """
        return self.first_pea_args.host

    def _parse_args(
            self, args: Namespace
    ) -> Dict[str, Optional[Union[List[Namespace], Namespace]]]:
        return self._parse_base_pod_args(args)

    @property
    def head_args(self) -> Namespace:
        """Get the arguments for the `head` of this Pod.


        .. # noqa: DAR201
        """
        if self.is_head_router and self.peas_args['head']:
            return self.peas_args['head']
        elif not self.is_head_router and len(self.peas_args['peas']) == 1:
            return self.first_pea_args
        elif self.deducted_head:
            return self.deducted_head
        else:
            raise ValueError('ambiguous head node, maybe it is deducted already?')

    @head_args.setter
    def head_args(self, args):
        """Set the arguments for the `head` of this Pod.


        .. # noqa: DAR101
        """
        if self.is_head_router and self.peas_args['head']:
            self.peas_args['head'] = args
        elif not self.is_head_router and len(self.peas_args['peas']) == 1:
            self.peas_args['peas'][0] = args  # weak reference
        elif self.deducted_head:
            self.deducted_head = args
        else:
            raise ValueError('ambiguous head node, maybe it is deducted already?')

    @property
    def tail_args(self) -> Namespace:
        """Get the arguments for the `tail` of this BasePod.

        .. # noqa: DAR201
        """
        if self.is_tail_router and self.peas_args['tail']:
            return self.peas_args['tail']
        elif not self.is_tail_router and len(self.peas_args['peas']) == 1:
            return self.first_pea_args
        elif self.deducted_tail:
            return self.deducted_tail
        else:
            raise ValueError('ambiguous tail node, maybe it is deducted already?')

    @tail_args.setter
    def tail_args(self, args):
        """Set the arguments for the `tail` of this BasePod.

        .. # noqa: DAR101
        """
        if self.is_tail_router and self.peas_args['tail']:
            self.peas_args['tail'] = args
        elif not self.is_tail_router and len(self.peas_args['peas']) == 1:
            self.peas_args['peas'][0] = args  # weak reference
        elif self.deducted_tail:
            self.deducted_tail = args
        else:
            raise ValueError('ambiguous tail node, maybe it is deducted already?')

    @property
    def all_args(self) -> List[Namespace]:
        """Get all arguments of all Peas in this BasePod.

        .. # noqa: DAR201
        """
        return (
                ([self.peas_args['head']] if self.peas_args['head'] else [])
                + ([self.peas_args['tail']] if self.peas_args['tail'] else [])
                + self.peas_args['peas']
        )

    @property
    def _fifo_args(self) -> List[Namespace]:
        """Get all arguments of all Peas in this BasePod.
        .. # noqa: DAR201
        """
        # For some reason, it seems that using `stack` and having `Head` started after the rest of Peas do not work and
        # some messages are not received by the inner peas. That's why ExitFIFO is needed
        return (
                ([self.peas_args['head']] if self.peas_args['head'] else [])
                + self.peas_args['peas']
                + ([self.peas_args['tail']] if self.peas_args['tail'] else [])
        )

    @property
    def num_peas(self) -> int:
        """Get the number of running :class:`BasePea`

        .. # noqa: DAR201
        """
        return len(self.peas)

    def __eq__(self, other: 'BasePod'):
        return self.num_peas == other.num_peas and self.name == other.name

    def _enter_pea(self, pea: 'BasePea') -> None:
        self.peas.append(pea)
        self.enter_context(pea)

    def _activate(self):
        # order is good. Activate from tail to head
        for pea in reversed(self.peas):
            pea.activate_runtime()

        self._activated = True

    def start(self) -> 'BasePod':
        """
        Start to run all :class:`BasePea` in this BasePod.

        :return: started pod

        .. note::
            If one of the :class:`BasePea` fails to start, make sure that all of them
            are properly closed.
        """
        if getattr(self.args, 'noblock_on_start', False):
            for _args in self._fifo_args:
                _args.noblock_on_start = True
                self._enter_pea(BasePea(_args))
        else:
            for _args in self._fifo_args:
                self._enter_pea(BasePea(_args))

            self._activate()
        return self

    def wait_start_success(self) -> None:
        """Block until all peas starts successfully.

        If not successful, it will raise an error hoping the outer function to catch it
        """

        if not self.args.noblock_on_start:
            raise ValueError(
                f'{self.wait_start_success!r} should only be called when `noblock_on_start` is set to True'
            )

        try:
            for p in self.peas:
                p.wait_start_success()
            self._activate()
        except:
            self.close()
            raise

    def join(self):
        """Wait until all peas exit"""
        try:
            for p in self.peas:
                p.join()
                self._activated = False
        except KeyboardInterrupt:
            pass
        finally:
            self.peas.clear()
            self._activated = False

    @property
    def is_ready(self) -> bool:
        """Checks if Pod is ready

        .. note::
            A Pod is ready when all the Peas it contains are ready


        .. # noqa: DAR201
        """
        return all(p.is_ready.is_set() for p in self.peas) and self._activated

    @staticmethod
    def _set_peas_args(
            args: Namespace,
            head_args: Optional[Namespace] = None,
            tail_args: Namespace = None,
    ) -> List[Namespace]:
        result = []
        _host_list = (
            args.peas_hosts
            if args.peas_hosts
            else [
                     args.host,
                 ]
                 * (args.parallel + 2)
        )

        for idx, pea_host in zip(
                range(args.parallel), _host_list[2:]
        ):  # first two are taken by head and tail TODO refactor this hack
            _args = copy.deepcopy(args)
            _args.pea_id = idx

            if args.parallel > 1:
                _args.pea_role = PeaRoleType.PARALLEL
                _args.identity = random_identity()

                if _args.peas_hosts:
                    _args.host = pea_host
                if _args.name:
                    _args.name += f'/pea-{idx}'
                else:
                    _args.name = f'{idx}'
            else:
                _args.pea_role = PeaRoleType.SINGLETON

            if head_args:
                _args.port_in = head_args.port_out
            if tail_args:
                _args.port_out = tail_args.port_in
            _args.port_ctrl = helper.random_port()
            _args.socket_out = SocketType.PUSH_CONNECT
            if args.polling.is_push:
                if args.scheduling == SchedulerType.ROUND_ROBIN:
                    _args.socket_in = SocketType.PULL_CONNECT
                elif args.scheduling == SchedulerType.LOAD_BALANCE:
                    _args.socket_in = SocketType.DEALER_CONNECT
                else:
                    raise ValueError(
                        f'{args.scheduling} is not supported as a SchedulerType!'
                    )

            else:
                _args.socket_in = SocketType.SUB_CONNECT
            if head_args:
                _args.host_in = get_connect_host(
                    bind_host=head_args.host,
                    bind_expose_public=head_args.expose_public,
                    connect_args=_args,
                )
            else:
                Pod._set_dynamic_routing_in(_args)
            if tail_args:
                _args.host_out = get_connect_host(
                    bind_host=tail_args.host,
                    bind_expose_public=tail_args.expose_public,
                    connect_args=_args,
                )
            else:
                Pod._set_dynamic_routing_out(_args)

            # pea workspace if not set then derive from workspace
            if not _args.workspace:
                _args.workspace = args.workspace
            result.append(_args)
        return result

    def _parse_base_pod_args(self, args):
        parsed_args = {'head': None, 'tail': None, 'peas': []}
        if getattr(args, 'parallel', 1) > 1:
            # reasons to separate head and tail from peas is that they
            # can be deducted based on the previous and next pods
            self.is_head_router = True
            self.is_tail_router = True
            parsed_args['head'] = BasePod._copy_to_head_args(args, args.polling)
            if parsed_args['head'].peas_hosts:
                parsed_args['head'].host = parsed_args['head'].peas_hosts[0]
            parsed_args['tail'] = BasePod._copy_to_tail_args(args, args.polling)
            if parsed_args['tail'].peas_hosts:
                parsed_args['tail'].host = parsed_args['tail'].peas_hosts[1]
            parsed_args['peas'] = self._set_peas_args(
                args,
                head_args=parsed_args['head'],
                tail_args=parsed_args['tail'],
            )
        elif (
                getattr(args, 'uses_before', None)
                and args.uses_before != __default_executor__
        ) or (
                getattr(args, 'uses_after', None)
                and args.uses_after != __default_executor__
        ):
            args.scheduling = SchedulerType.ROUND_ROBIN
            if getattr(args, 'uses_before', None):
                self.is_head_router = True
                parsed_args['head'] = self._copy_to_head_args(args, args.polling)
            if getattr(args, 'uses_after', None):
                self.is_tail_router = True
                parsed_args['tail'] = self._copy_to_tail_args(args, args.polling)
            parsed_args['peas'] = self._set_peas_args(
                args,
                head_args=parsed_args.get('head', None),
                tail_args=parsed_args.get('tail', None),
            )
        else:
            self.is_head_router = False
            self.is_tail_router = False
            Pod._set_dynamic_routing_in(args)
            Pod._set_dynamic_routing_out(args)
            parsed_args['peas'] = [args]

        # note that peas_args['peas'][0] exist either way and carries the original property
        return parsed_args

    @staticmethod
    def _set_dynamic_routing_in(args):
        if args.dynamic_routing:
            args.dynamic_routing_in = True
            args.socket_in = SocketType.ROUTER_BIND
            args.zmq_identity = random_identity()

    @staticmethod
    def _set_dynamic_routing_out(args):
        if args.dynamic_routing:
            args.dynamic_routing_out = True
            args.socket_out = SocketType.ROUTER_BIND<|MERGE_RESOLUTION|>--- conflicted
+++ resolved
@@ -187,7 +187,7 @@
 
     @staticmethod
     def _copy_to_head_args(
-            args: Namespace, polling_type: PollingType, as_router: bool = True
+        args: Namespace, polling_type: PollingType, as_router: bool = True
     ) -> Namespace:
         """
         Set the outgoing args of the head router
@@ -231,7 +231,7 @@
 
     @staticmethod
     def _copy_to_tail_args(
-            args: Namespace, polling_type: PollingType, as_router: bool = True
+        args: Namespace, polling_type: PollingType, as_router: bool = True
     ) -> Namespace:
         """
         Set the incoming args of the tail router
@@ -294,16 +294,6 @@
         ...
 
     @property
-<<<<<<< HEAD
-    def deployments(self):
-        return [{
-            'name': self.name,
-            'head_host': self.head_host,
-            'head_port_in': self.head_port_in,
-            'tail_port_out': self.tail_port_out,
-            'head_zmq_identity': self.head_zmq_identity,
-        }]
-=======
     def deployments(self) -> List[Dict]:
         """Get deployments of the pod. The BasePod just gives one deployment.
 
@@ -318,7 +308,6 @@
                 'head_zmq_identity': self.head_zmq_identity,
             }
         ]
->>>>>>> ece2190a
 
 
 class Pod(BasePod, ExitFIFO):
@@ -329,15 +318,15 @@
     """
 
     def __init__(
-            self,
-            args: Union['Namespace', Dict],
-            needs: Optional[Set[str]] = None,
+        self,
+        args: Union['Namespace', Dict],
+        needs: Optional[Set[str]] = None,
     ):
         super().__init__()
         args.upload_files = BasePod._set_upload_files(args)
         self.args = args
         self.needs = (
-                needs or set()
+            needs or set()
         )  #: used in the :class:`jina.flow.Flow` to build the graph
 
         self.is_head_router = False
@@ -389,7 +378,7 @@
         return self.first_pea_args.host
 
     def _parse_args(
-            self, args: Namespace
+        self, args: Namespace
     ) -> Dict[str, Optional[Union[List[Namespace], Namespace]]]:
         return self._parse_base_pod_args(args)
 
@@ -462,9 +451,9 @@
         .. # noqa: DAR201
         """
         return (
-                ([self.peas_args['head']] if self.peas_args['head'] else [])
-                + ([self.peas_args['tail']] if self.peas_args['tail'] else [])
-                + self.peas_args['peas']
+            ([self.peas_args['head']] if self.peas_args['head'] else [])
+            + ([self.peas_args['tail']] if self.peas_args['tail'] else [])
+            + self.peas_args['peas']
         )
 
     @property
@@ -475,9 +464,9 @@
         # For some reason, it seems that using `stack` and having `Head` started after the rest of Peas do not work and
         # some messages are not received by the inner peas. That's why ExitFIFO is needed
         return (
-                ([self.peas_args['head']] if self.peas_args['head'] else [])
-                + self.peas_args['peas']
-                + ([self.peas_args['tail']] if self.peas_args['tail'] else [])
+            ([self.peas_args['head']] if self.peas_args['head'] else [])
+            + self.peas_args['peas']
+            + ([self.peas_args['tail']] if self.peas_args['tail'] else [])
         )
 
     @property
@@ -568,23 +557,20 @@
 
     @staticmethod
     def _set_peas_args(
-            args: Namespace,
-            head_args: Optional[Namespace] = None,
-            tail_args: Namespace = None,
+        args: Namespace,
+        head_args: Optional[Namespace] = None,
+        tail_args: Namespace = None,
     ) -> List[Namespace]:
         result = []
         _host_list = (
             args.peas_hosts
             if args.peas_hosts
             else [
-                     args.host,
-                 ]
-                 * (args.parallel + 2)
+                args.host,
+            ]
         )
 
-        for idx, pea_host in zip(
-                range(args.parallel), _host_list[2:]
-        ):  # first two are taken by head and tail TODO refactor this hack
+        for idx, pea_host in zip(range(args.parallel), cycle(_host_list)):
             _args = copy.deepcopy(args)
             _args.pea_id = idx
 
@@ -650,22 +636,18 @@
             self.is_head_router = True
             self.is_tail_router = True
             parsed_args['head'] = BasePod._copy_to_head_args(args, args.polling)
-            if parsed_args['head'].peas_hosts:
-                parsed_args['head'].host = parsed_args['head'].peas_hosts[0]
             parsed_args['tail'] = BasePod._copy_to_tail_args(args, args.polling)
-            if parsed_args['tail'].peas_hosts:
-                parsed_args['tail'].host = parsed_args['tail'].peas_hosts[1]
             parsed_args['peas'] = self._set_peas_args(
                 args,
                 head_args=parsed_args['head'],
                 tail_args=parsed_args['tail'],
             )
         elif (
-                getattr(args, 'uses_before', None)
-                and args.uses_before != __default_executor__
+            getattr(args, 'uses_before', None)
+            and args.uses_before != __default_executor__
         ) or (
-                getattr(args, 'uses_after', None)
-                and args.uses_after != __default_executor__
+            getattr(args, 'uses_after', None)
+            and args.uses_after != __default_executor__
         ):
             args.scheduling = SchedulerType.ROUND_ROBIN
             if getattr(args, 'uses_before', None):
