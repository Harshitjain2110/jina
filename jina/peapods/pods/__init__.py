import copy
import sys
from abc import abstractmethod
from argparse import Namespace
from contextlib import ExitStack
from itertools import cycle
from typing import Dict, Union, Set, List, Optional

from ..networking import get_connect_host
from ..peas import BasePea
from ... import __default_executor__
from ... import helper
from ...enums import (
    SchedulerType,
    PodRoleType,
    SocketType,
    PeaRoleType,
    PollingType,
)
from ...helper import random_identity, CatchAllCleanupContextManager
from ...jaml.helper import complete_path


class ExitFIFO(ExitStack):
    """
    ExitFIFO changes the exiting order of exitStack to turn it into FIFO.

    .. note::
    The `__exit__` method is copied literally from `ExitStack` and changed the call:
    `is_sync, cb = self._exit_callbacks.pop()` to `is_sync, cb = self._exit_callbacks.popleft()`

    """

    def __exit__(self, *exc_details):
        received_exc = exc_details[0] is not None

        # We manipulate the exception state so it behaves as though
        # we were actually nesting multiple with statements
        frame_exc = sys.exc_info()[1]

        def _fix_exception_context(new_exc, old_exc):
            # Context may not be correct, so find the end of the chain
            while 1:
                exc_context = new_exc.__context__
                if exc_context is old_exc:
                    # Context is already set correctly (see issue 20317)
                    return
                if exc_context is None or exc_context is frame_exc:
                    break
                new_exc = exc_context
            # Change the end of the chain to point to the exception
            # we expect it to reference
            new_exc.__context__ = old_exc

        # Callbacks are invoked in LIFO order to match the behaviour of
        # nested context managers
        suppressed_exc = False
        pending_raise = False
        while self._exit_callbacks:
            is_sync, cb = self._exit_callbacks.popleft()
            assert is_sync
            try:
                if cb(*exc_details):
                    suppressed_exc = True
                    pending_raise = False
                    exc_details = (None, None, None)
            except:
                new_exc_details = sys.exc_info()
                # simulate the stack of exceptions by setting the context
                _fix_exception_context(new_exc_details[1], exc_details[1])
                pending_raise = True
                exc_details = new_exc_details
        if pending_raise:
            try:
                # bare "raise exc_details[1]" replaces our carefully
                # set-up context
                fixed_ctx = exc_details[1].__context__
                raise exc_details[1]
            except BaseException:
                exc_details[1].__context__ = fixed_ctx
                raise
        return received_exc and suppressed_exc


class BasePod(ExitFIFO):
    """A BasePod is an immutable set of peas. They share the same input and output socket.
    Internally, the peas can run with the process/thread backend.
    They can be also run in their own containers on remote machines.
    """

    @abstractmethod
    def start(self) -> 'BasePod':
        """Start to run all :class:`BasePea` in this BasePod.

        .. note::
            If one of the :class:`BasePea` fails to start, make sure that all of them
            are properly closed.
        """
        ...

    @abstractmethod
    async def rolling_update(self, *args, **kwargs):
        """
        Roll update the Executors managed by the Pod

            .. # noqa: DAR201
            .. # noqa: DAR101
        """
        ...

    @staticmethod
    def _set_upload_files(args):
        # sets args.upload_files at the pod level so that peas inherit from it.
        # all peas work under one remote workspace, hence important to have upload_files set for all

        def valid_path(path):
            try:
                complete_path(path)
                return True
            except FileNotFoundError:
                return False

        _upload_files = set()
        for param in ['uses', 'uses_before', 'uses_after']:
            param_value = getattr(args, param, None)
            if param_value and valid_path(param_value):
                _upload_files.add(param_value)

        if getattr(args, 'py_modules', None):
            _upload_files.update(
                {py_module for py_module in args.py_modules if valid_path(py_module)}
            )
        if getattr(args, 'upload_files', None):
            _upload_files.update(
                {
                    upload_file
                    for upload_file in args.upload_files
                    if valid_path(upload_file)
                }
            )
        return list(_upload_files)

    @property
    def role(self) -> 'PodRoleType':
        """Return the role of this :class:`BasePod`.

        .. # noqa: DAR201
        """
        return self.args.pod_role

    @property
    def name(self) -> str:
        """The name of this :class:`BasePod`.


        .. # noqa: DAR201
        """
        return self.args.name

    @property
    def connect_to_predecessor(self) -> str:
        """True, if the Pod should open a connect socket in the HeadPea to the predecessor Pod.
        .. # noqa: DAR201
        """
        return self.args.connect_to_predecessor

    @property
    def head_host(self) -> str:
        """Get the host of the HeadPea of this pod
        .. # noqa: DAR201
        """
        return self.head_args.host

    @property
    def head_port_in(self):
        """Get the port_in of the HeadPea of this pod
        .. # noqa: DAR201
        """
        return self.head_args.port_in

    @property
    def tail_port_out(self):
        """Get the port_out of the TailPea of this pod
        .. # noqa: DAR201
        """
        return self.tail_args.port_out

    @property
    def head_zmq_identity(self):
        """Get the zmq_identity of the HeadPea of this pod
        .. # noqa: DAR201
        """
        return self.head_args.zmq_identity

    def __enter__(self) -> 'BasePod':
        with CatchAllCleanupContextManager(self):
            return self.start()

    @staticmethod
    def _copy_to_head_args(
        args: Namespace, polling_type: PollingType, as_router: bool = True
    ) -> Namespace:
        """
        Set the outgoing args of the head router

        :param args: basic arguments
        :param polling_type: polling_type can be all or any
        :param as_router: if true, router configuration is applied
        :return: enriched head arguments
        """

        _head_args = copy.deepcopy(args)
        _head_args.polling = polling_type
        _head_args.port_ctrl = helper.random_port()
        _head_args.port_out = helper.random_port()
        _head_args.uses = None
        if polling_type.is_push:
            if args.scheduling == SchedulerType.ROUND_ROBIN:
                _head_args.socket_out = SocketType.PUSH_BIND
            elif args.scheduling == SchedulerType.LOAD_BALANCE:
                _head_args.socket_out = SocketType.ROUTER_BIND
        else:
            _head_args.socket_out = SocketType.PUB_BIND

        Pod._set_dynamic_routing_in(_head_args)

        if as_router:
            _head_args.uses = args.uses_before or __default_executor__

        if as_router:
            _head_args.pea_role = PeaRoleType.HEAD
            if args.name:
                _head_args.name = f'{args.name}/head'
            else:
                _head_args.name = f'head'

        # in any case, if header is present, it represent this Pod to consume `num_part`
        # the following peas inside the pod will have num_part=1
        args.num_part = 1

        return _head_args

    @staticmethod
    def _copy_to_tail_args(
        args: Namespace, polling_type: PollingType, as_router: bool = True
    ) -> Namespace:
        """
        Set the incoming args of the tail router

        :param args: configuration for the connection
        :param polling_type: polling type can be any or all
        :param as_router: if true, add router configuration
        :return: enriched arguments
        """
        _tail_args = copy.deepcopy(args)
        _tail_args.polling_type = polling_type
        _tail_args.port_in = helper.random_port()
        _tail_args.port_ctrl = helper.random_port()
        _tail_args.socket_in = SocketType.PULL_BIND
        _tail_args.uses = None

        if as_router:
            _tail_args.uses = args.uses_after or __default_executor__
            if args.name:
                _tail_args.name = f'{args.name}/tail'
            else:
                _tail_args.name = f'tail'
            _tail_args.pea_role = PeaRoleType.TAIL
            _tail_args.num_part = 1 if polling_type.is_push else args.shards

        Pod._set_dynamic_routing_out(_tail_args)

        return _tail_args

    @property
    @abstractmethod
    def head_args(self) -> Namespace:
        """Get the arguments for the `head` of this BasePod.

        .. # noqa: DAR201
        """
        ...

    @property
    @abstractmethod
    def tail_args(self) -> Namespace:
        """Get the arguments for the `tail` of this BasePod.

        .. # noqa: DAR201
        """
        ...

    @abstractmethod
    def join(self):
        """Wait until all pods and peas exit."""
        ...

    @property
    @abstractmethod
    def _mermaid_str(self) -> List[str]:
        """String that will be used to represent the Pod graphically when `Flow.plot()` is invoked


        .. # noqa: DAR201
        """
        ...

    @property
    def deployments(self) -> List[Dict]:
        """Get deployments of the pod. The BasePod just gives one deployment.

        :return: list of deployments
        """
        return [
            {
                'name': self.name,
                'head_host': self.head_host,
                'head_port_in': self.head_port_in,
                'tail_port_out': self.tail_port_out,
                'head_zmq_identity': self.head_zmq_identity,
            }
        ]


class Pod(BasePod):
    """A Pod is an immutable set of peas, which run in replicas. They share the same input and output socket.
    Internally, the peas can run with the process/thread backend. They can be also run in their own containers
    :param args: arguments parsed from the CLI
    :param needs: pod names of preceding pods, the output of these pods are going into the input of this pod
    """

    class _ReplicaSet:
        def __init__(self, pod_args: Namespace, args: List[Namespace]):
            self.pod_args = pod_args
            self.args = args
            self._peas = []

        def activate(self):
            for pea in self._peas:
                pea.activate_runtime()

        @property
        def is_ready(self):
            return all(p.is_ready.is_set() for p in self._peas)

        def clear_peas(self):
            self._peas.clear()

        @property
        def num_peas(self):
            return len(self._peas)

        def join(self):
            for pea in self._peas:
                pea.join()

        def wait_start_success(self):
            for pea in self._peas:
                pea.wait_start_success()

        async def rolling_update(
            self, dump_path: Optional[str] = None, *, uses_with: Optional[Dict] = None
        ):
            for i in range(len(self._peas)):
                old_pea = self._peas[i]
                old_pea.close()
                _args = self.args[i]
                _args.noblock_on_start = True
                ### BACKWARDS COMPATIBILITY, so THAT DUMP_PATH is in runtime_args
                _args.dump_path = dump_path
                ###
                _args.uses_with = uses_with
                new_pea = BasePea(_args)
                new_pea.__enter__()
                await new_pea.async_wait_start_success()
                new_pea.activate_runtime()
                self._peas[i] = new_pea

        def __enter__(self):
            for _args in self.args:
                if getattr(self.pod_args, 'noblock_on_start', False):
                    _args.noblock_on_start = True
<<<<<<< HEAD
                if (
                    self.pod_args.replicas == 1
                ):  # keep backwards compatibility with `workspace` in `Executor`
                    _args.replica_id = -1
                pea = BasePea(_args)
                self.peas.append(pea)
                self._exit_fifo.enter_context(pea)
=======
                self._peas.append(BasePea(_args).start())
>>>>>>> 5b8b00ec
            return self

        def __exit__(self, exc_type, exc_val, exc_tb):
            closing_exception = None
            for pea in self._peas:
                try:
                    pea.close()
                except Exception as exc:
                    if closing_exception is None:
                        closing_exception = exc
            if exc_val is None and closing_exception is not None:
                raise closing_exception

    def __init__(
        self,
        args: Union['Namespace', Dict],
        needs: Optional[Set[str]] = None,
    ):
        super().__init__()
        args.upload_files = BasePod._set_upload_files(args)
        self.args = args
        # a pod only can have replicas and they can only have polling ANY
        self.args.polling = PollingType.ANY
        self.needs = (
            needs or set()
        )  #: used in the :class:`jina.flow.Flow` to build the graph

        self.head_pea = None
        self.tail_pea = None
        self.replica_set = None
        self.is_head_router = False
        self.is_tail_router = False
        self.deducted_head = None
        self.deducted_tail = None
        self.update_pea_args()
        self._activated = False

    def __exit__(self, exc_type, exc_val, exc_tb) -> None:
        super().__exit__(exc_type, exc_val, exc_tb)
        self.join()

    def update_pea_args(self):
        """ Update args of all its peas based on Pod args. Including head/tail"""
        if isinstance(self.args, Dict):
            # This is used when a Pod is created in a remote context, where peas & their connections are already given.
            self.peas_args = self.args
        else:
            self.peas_args = self._parse_args(self.args)

    def update_worker_pea_args(self):
        """ Update args of all its worker peas based on Pod args. Does not touch head and tail"""
        self.peas_args['peas'] = self._set_peas_args(
            self.args,
            head_args=self.peas_args['head'],
            tail_args=self.peas_args['tail'],
        )

    @property
    def first_pea_args(self) -> Namespace:
        """Return the first non-head/tail pea's args


        .. # noqa: DAR201
        """
        # note this will be never out of boundary
        return self.peas_args['peas'][0]

    @property
    def host(self) -> str:
        """Get the host name of this Pod


        .. # noqa: DAR201
        """
        return self.first_pea_args.host

    def _parse_args(
        self, args: Namespace
    ) -> Dict[str, Optional[Union[List[Namespace], Namespace]]]:
        return self._parse_base_pod_args(args)

    @property
    def head_args(self) -> Namespace:
        """Get the arguments for the `head` of this Pod.


        .. # noqa: DAR201
        """
        if self.is_head_router and self.peas_args['head']:
            return self.peas_args['head']
        elif not self.is_head_router and len(self.peas_args['peas']) == 1:
            return self.first_pea_args
        elif self.deducted_head:
            return self.deducted_head
        else:
            raise ValueError('ambiguous head node, maybe it is deducted already?')

    @head_args.setter
    def head_args(self, args):
        """Set the arguments for the `head` of this Pod.


        .. # noqa: DAR101
        """
        if self.is_head_router and self.peas_args['head']:
            self.peas_args['head'] = args
        elif not self.is_head_router and len(self.peas_args['peas']) == 1:
            self.peas_args['peas'][0] = args  # weak reference
        elif self.deducted_head:
            self.deducted_head = args
        else:
            raise ValueError('ambiguous head node, maybe it is deducted already?')

    @property
    def tail_args(self) -> Namespace:
        """Get the arguments for the `tail` of this BasePod.

        .. # noqa: DAR201
        """
        if self.is_tail_router and self.peas_args['tail']:
            return self.peas_args['tail']
        elif not self.is_tail_router and len(self.peas_args['peas']) == 1:
            return self.first_pea_args
        elif self.deducted_tail:
            return self.deducted_tail
        else:
            raise ValueError('ambiguous tail node, maybe it is deducted already?')

    @tail_args.setter
    def tail_args(self, args):
        """Set the arguments for the `tail` of this BasePod.

        .. # noqa: DAR101
        """
        if self.is_tail_router and self.peas_args['tail']:
            self.peas_args['tail'] = args
        elif not self.is_tail_router and len(self.peas_args['peas']) == 1:
            self.peas_args['peas'][0] = args  # weak reference
        elif self.deducted_tail:
            self.deducted_tail = args
        else:
            raise ValueError('ambiguous tail node, maybe it is deducted already?')

    @property
    def all_args(self) -> List[Namespace]:
        """Get all arguments of all Peas in this BasePod.

        .. # noqa: DAR201
        """
        return (
            ([self.peas_args['head']] if self.peas_args['head'] else [])
            + ([self.peas_args['tail']] if self.peas_args['tail'] else [])
            + self.peas_args['peas']
        )

    @property
    def _fifo_args(self) -> List[Namespace]:
        """Get all arguments of all Peas in this BasePod.
        .. # noqa: DAR201
        """
        # For some reason, it seems that using `stack` and having `Head` started after the rest of Peas do not work and
        # some messages are not received by the inner peas. That's why ExitFIFO is needed
        return (
            ([self.peas_args['head']] if self.peas_args['head'] else [])
            + self.peas_args['peas']
            + ([self.peas_args['tail']] if self.peas_args['tail'] else [])
        )

    @property
    def num_peas(self) -> int:
        """Get the number of running :class:`BasePea`

        .. # noqa: DAR201
        """
        num_peas = 0
        if self.head_pea is not None:
            num_peas += 1
        if self.tail_pea is not None:
            num_peas += 1
        if self.replica_set is not None:  # external pods
            num_peas += self.replica_set.num_peas
        return num_peas

    def __eq__(self, other: 'BasePod'):
        return self.num_peas == other.num_peas and self.name == other.name

    def activate(self):
        """
        Activate all peas in this pod
        """
        if self.tail_pea is not None:
            self.tail_pea.activate_runtime()
        self.replica_set.activate()
        if self.head_pea is not None:
            self.head_pea.activate_runtime()

        self._activated = True

    def start(self) -> 'Pod':
        """
        Start to run all :class:`BasePea` in this BasePod.

        :return: started pod

        .. note::
            If one of the :class:`BasePea` fails to start, make sure that all of them
            are properly closed.
        """
        if self.peas_args['head'] is not None:
            _args = self.peas_args['head']
            if getattr(self.args, 'noblock_on_start', False):
                _args.noblock_on_start = True
            self.head_pea = BasePea(_args)
            self.enter_context(self.head_pea)
        self.replica_set = self._ReplicaSet(self.args, self.peas_args['peas'])
        self.enter_context(self.replica_set)
        if self.peas_args['tail'] is not None:
            _args = self.peas_args['tail']
            if getattr(self.args, 'noblock_on_start', False):
                _args.noblock_on_start = True
            self.tail_pea = BasePea(_args)
            self.enter_context(self.tail_pea)

        if not getattr(self.args, 'noblock_on_start', False):
            self.activate()
        return self

    def wait_start_success(self) -> None:
        """Block until all peas starts successfully.

        If not successful, it will raise an error hoping the outer function to catch it
        """
        if not self.args.noblock_on_start:
            raise ValueError(
                f'{self.wait_start_success!r} should only be called when `noblock_on_start` is set to True'
            )
        try:
            if self.head_pea is not None:
                self.head_pea.wait_start_success()
            self.replica_set.wait_start_success()
            if self.tail_pea is not None:
                self.tail_pea.wait_start_success()
            self.activate()
        except:
            self.close()
            raise

    def join(self):
        """Wait until all peas exit"""
        try:
            if self.head_pea is not None:
                self.head_pea.join()
            if self.replica_set is not None:
                self.replica_set.join()
            if self.tail_pea is not None:
                self.tail_pea.join()
            self._activated = False
        except KeyboardInterrupt:
            pass
        finally:
            self.head_pea = None
            self.tail_pea = None
            if self.replica_set is not None:
                self.replica_set.clear_peas()
            self._activated = False

    @property
    def is_ready(self) -> bool:
        """Checks if Pod is ready

        .. note::
            A Pod is ready when all the Peas it contains are ready


        .. # noqa: DAR201
        """
        is_ready = True
        if self.head_pea is not None:
            is_ready = self.head_pea.is_ready.is_set()
        if is_ready:
            is_ready = self.replica_set.is_ready
        if is_ready and self.tail_pea is not None:
            is_ready = self.tail_pea.is_ready.is_set()
        return is_ready and self._activated

    async def rolling_update(
        self, dump_path: Optional[str] = None, *, uses_with: Optional[Dict] = None
    ):
        """Reload all Peas of this Pod.

        :param dump_path: the dump from which to read the data
        :param uses_with: a Dictionary of arguments to restart the executor with
        """
        # BACKWARDS COMPATIBILITY
        if dump_path is not None:
            if uses_with is not None:
                uses_with['dump_path'] = dump_path
            else:
                uses_with = {'dump_path': dump_path}
        try:
            await self.replica_set.rolling_update(
                dump_path=dump_path, uses_with=uses_with
            )
        except:
            raise

    @staticmethod
    def _set_peas_args(
        args: Namespace,
        head_args: Optional[Namespace] = None,
        tail_args: Namespace = None,
    ) -> List[Namespace]:
        result = []
        _host_list = (
            args.peas_hosts
            if args.peas_hosts
            else [
                args.host,
            ]
        )

        for idx, pea_host in zip(range(args.replicas), cycle(_host_list)):
            _args = copy.deepcopy(args)
            # BACKWARDS COMPATIBILITY:
            # pea_id used to be shard_id so we keep it this way, even though a pea in a BasePod is a replica
            _args.pea_id = getattr(_args, 'shard_id', 0)
            _args.replica_id = idx
            if args.replicas > 1:
                _args.pea_role = PeaRoleType.PARALLEL
                _args.identity = random_identity()

                if _args.peas_hosts:
                    _args.host = pea_host
                if _args.name:
                    _args.name += f'/rep-{idx}'
                else:
                    _args.name = f'{idx}'
            else:
                _args.pea_role = PeaRoleType.SINGLETON

            if head_args:
                _args.port_in = head_args.port_out
            if tail_args:
                _args.port_out = tail_args.port_in
            _args.port_ctrl = helper.random_port()
            _args.socket_out = SocketType.PUSH_CONNECT

            if args.scheduling == SchedulerType.ROUND_ROBIN:
                _args.socket_in = SocketType.PULL_CONNECT
            elif args.scheduling == SchedulerType.LOAD_BALANCE:
                _args.socket_in = SocketType.DEALER_CONNECT
            else:
                raise ValueError(
                    f'{args.scheduling} is not supported as a SchedulerType!'
                )

            if head_args:
                _args.host_in = get_connect_host(
                    bind_host=head_args.host,
                    bind_expose_public=head_args.expose_public,
                    connect_args=_args,
                )
            else:
                Pod._set_dynamic_routing_in(_args)
            if tail_args:
                _args.host_out = get_connect_host(
                    bind_host=tail_args.host,
                    bind_expose_public=tail_args.expose_public,
                    connect_args=_args,
                )
            else:
                Pod._set_dynamic_routing_out(_args)

            # pea workspace if not set then derive from workspace
            if not _args.workspace:
                _args.workspace = args.workspace
            result.append(_args)
        return result

    def _parse_base_pod_args(self, args):
        parsed_args = {'head': None, 'tail': None, 'peas': []}
        if getattr(args, 'replicas', 1) > 1:
            # reasons to separate head and tail from peas is that they
            # can be deducted based on the previous and next pods
            self.is_head_router = True
            self.is_tail_router = True
            parsed_args['head'] = BasePod._copy_to_head_args(args, PollingType.ANY)
            parsed_args['tail'] = BasePod._copy_to_tail_args(args, PollingType.ANY)
            parsed_args['peas'] = self._set_peas_args(
                args,
                head_args=parsed_args['head'],
                tail_args=parsed_args['tail'],
            )
        elif (
            getattr(args, 'uses_before', None)
            and args.uses_before != __default_executor__
        ) or (
            getattr(args, 'uses_after', None)
            and args.uses_after != __default_executor__
        ):
            args.scheduling = SchedulerType.ROUND_ROBIN
            if getattr(args, 'uses_before', None):
                self.is_head_router = True
                parsed_args['head'] = self._copy_to_head_args(args, args.polling)
            if getattr(args, 'uses_after', None):
                self.is_tail_router = True
                parsed_args['tail'] = self._copy_to_tail_args(args, args.polling)
            parsed_args['peas'] = self._set_peas_args(
                args,
                head_args=parsed_args.get('head', None),
                tail_args=parsed_args.get('tail', None),
            )
        else:
            self.is_head_router = False
            self.is_tail_router = False
            Pod._set_dynamic_routing_in(args)
            Pod._set_dynamic_routing_out(args)
            parsed_args['peas'] = [args]

        # note that peas_args['peas'][0] exist either way and carries the original property
        return parsed_args

    @staticmethod
    def _set_dynamic_routing_in(args):
        if args.dynamic_routing:
            args.dynamic_routing_in = True
            args.socket_in = SocketType.ROUTER_BIND
            args.zmq_identity = random_identity()

    @staticmethod
    def _set_dynamic_routing_out(args):
        if args.dynamic_routing:
            args.dynamic_routing_out = True
            args.socket_out = SocketType.ROUTER_BIND

    @property
    def _mermaid_str(self) -> List[str]:
        """String that will be used to represent the Pod graphically when `Flow.plot()` is invoked


        .. # noqa: DAR201
        """
        mermaid_graph = []
        if self.role != PodRoleType.GATEWAY and not getattr(
            self.args, 'external', False
        ):
            mermaid_graph = [f'subgraph {self.name};']

            names = [args.name for args in self._fifo_args]
            uses = self.args.uses
            if len(names) == 1:
                mermaid_graph.append(f'{names[0]}/pea-0[{uses}]:::PEA;')
            else:
                mermaid_graph.append(f'\ndirection LR;\n')
                head_name = names[0]
                tail_name = names[-1]
                head_to_show = self.args.uses_before
                if head_to_show is None or head_to_show == __default_executor__:
                    head_to_show = head_name
                tail_to_show = self.args.uses_after
                if tail_to_show is None or tail_to_show == __default_executor__:
                    tail_to_show = tail_name
                for name in names[1:-1]:
                    mermaid_graph.append(
                        f'{head_name}[{head_to_show}]:::HEADTAIL --> {name}[{uses}]:::PEA;'
                    )
                    mermaid_graph.append(
                        f'{name}[{uses}]:::PEA --> {tail_name}[{tail_to_show}]:::HEADTAIL;'
                    )
            mermaid_graph.append('end;')
        return mermaid_graph<|MERGE_RESOLUTION|>--- conflicted
+++ resolved
@@ -380,17 +380,11 @@
             for _args in self.args:
                 if getattr(self.pod_args, 'noblock_on_start', False):
                     _args.noblock_on_start = True
-<<<<<<< HEAD
                 if (
                     self.pod_args.replicas == 1
                 ):  # keep backwards compatibility with `workspace` in `Executor`
                     _args.replica_id = -1
-                pea = BasePea(_args)
-                self.peas.append(pea)
-                self._exit_fifo.enter_context(pea)
-=======
                 self._peas.append(BasePea(_args).start())
->>>>>>> 5b8b00ec
             return self
 
         def __exit__(self, exc_type, exc_val, exc_tb):
