!Flow
with:
  read_only: true  # better add this in the query time
  logserver: $WITH_LOGSERVER
  compress_hwm: 1024
pods:
<<<<<<< HEAD
  chunk_seg:
    uses: $RESOURCE_DIR/helloworld.crafter.yml
    replicas: $REPLICAS
=======
>>>>>>> 3b21955e
  encode:
    uses: $RESOURCE_DIR/helloworld.encoder.yml
    replicas: $REPLICAS
<<<<<<< HEAD
  chunk_idx:
    uses: $RESOURCE_DIR/helloworld.indexer.chunk.yml
    replicas: $SHARDS
    separated_workspace: true
    polling: all
    uses_reducing: _merge_topk_chunks
    timeout_ready: 100000 # larger timeout as in query time will read all the data
  ranker:
    uses: BiMatchRanker
  doc_idx:
    uses: $RESOURCE_DIR/helloworld.indexer.doc.yml
=======
  index:
    yaml_path: $RESOURCE_DIR/helloworld.indexer.yml
    replicas: $SHARDS
    separated_workspace: true
    polling: all
    reducing_yaml_path: _merge_all
    timeout_ready: 100000 # larger timeout as in query time will read all the data
>>>>>>> 3b21955e
<|MERGE_RESOLUTION|>--- conflicted
+++ resolved
@@ -4,33 +4,13 @@
   logserver: $WITH_LOGSERVER
   compress_hwm: 1024
 pods:
-<<<<<<< HEAD
-  chunk_seg:
-    uses: $RESOURCE_DIR/helloworld.crafter.yml
-    replicas: $REPLICAS
-=======
->>>>>>> 3b21955e
   encode:
     uses: $RESOURCE_DIR/helloworld.encoder.yml
     replicas: $REPLICAS
-<<<<<<< HEAD
-  chunk_idx:
-    uses: $RESOURCE_DIR/helloworld.indexer.chunk.yml
-    replicas: $SHARDS
-    separated_workspace: true
-    polling: all
-    uses_reducing: _merge_topk_chunks
-    timeout_ready: 100000 # larger timeout as in query time will read all the data
-  ranker:
-    uses: BiMatchRanker
-  doc_idx:
-    uses: $RESOURCE_DIR/helloworld.indexer.doc.yml
-=======
   index:
     yaml_path: $RESOURCE_DIR/helloworld.indexer.yml
     replicas: $SHARDS
     separated_workspace: true
     polling: all
     reducing_yaml_path: _merge_all
-    timeout_ready: 100000 # larger timeout as in query time will read all the data
->>>>>>> 3b21955e
+    timeout_ready: 100000 # larger timeout as in query time will read all the data