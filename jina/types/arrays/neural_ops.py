from math import inf
from typing import Optional, Union, Callable, Tuple

import numpy as np

from ... import Document
from ...importer import ImportExtensions
from ...math.helper import top_k, minmax_normalize

from jina.logging.predefined import default_logger

if False:
    from .document import DocumentArray
    from .memmap import DocumentArrayMemmap


class DocumentArrayNeuralOpsMixin:
    """ A mixin that provides match functionality to DocumentArrays """

    def match(
        self,
        darray: Union['DocumentArray', 'DocumentArrayMemmap'],
        metric: Union[
            str, Callable[['np.ndarray', 'np.ndarray'], 'np.ndarray']
        ] = 'cosine',
        limit: Optional[int] = inf,
        normalization: Optional[Tuple[int, int]] = None,
        use_scipy: bool = False,
        is_sparse: bool = False,
        metric_name: Optional[str] = None,
    ) -> None:
        """Compute embedding based nearest neighbour in `another` for each Document in `self`,
        and store results in `matches`.

        .. note::
            'cosine', 'euclidean', 'sqeuclidean' are supported natively without extra dependency.

            You can use other distance metric provided by ``scipy``, such as ‘braycurtis’, ‘canberra’, ‘chebyshev’,
            ‘cityblock’, ‘correlation’, ‘cosine’, ‘dice’, ‘euclidean’, ‘hamming’, ‘jaccard’, ‘jensenshannon’,
            ‘kulsinski’, ‘mahalanobis’, ‘matching’, ‘minkowski’, ‘rogerstanimoto’, ‘russellrao’, ‘seuclidean’,
            ‘sokalmichener’, ‘sokalsneath’, ‘sqeuclidean’, ‘wminkowski’, ‘yule’.

            To use scipy metric, please set ``use_scipy=True``.

        - To make all matches values in [0, 1], use ``dA.match(dB, normalization=(0, 1))``
        - To invert the distance as score and make all values in range [0, 1],
            use ``dA.match(dB, normalization=(1, 0))``. Note, how ``normalization`` differs from the previous.

        :param darray: the other DocumentArray or DocumentArrayMemmap to match against
        :param metric: the distance metric
        :param limit: the maximum number of matches, when not given
                      all Documents in `another` are considered as matches
        :param normalization: a tuple [a, b] to be used with min-max normalization,
                                the min distance will be rescaled to `a`, the max distance will be rescaled to `b`
                                all values will be rescaled into range `[a, b]`.
        :param use_scipy: use Scipy as the computation backend
        :param is_sparse: boolean stating if input is a scipy.sparse object
        :param metric_name: if provided, then match result will be marked with this string.
        """
        if is_sparse is False:
            X = np.stack(self.get_attributes('embedding'))
            Y = np.stack(darray.get_attributes('embedding'))
        else:
            import scipy.sparse as sp

<<<<<<< HEAD
            X = sp.vstack(self.get_attributes('embedding'))
            Y = sp.vstack(darray.get_attributes('embedding'))
=======
        X = np.stack(self.get_attributes('embedding'))
        Y = np.stack(darray.get_attributes('embedding'))
>>>>>>> 27d93c25

        limit = min(limit, len(darray))
        if isinstance(metric, str):

            if use_scipy and is_sparse is False:
                # cdist from scipy does not support sparse arrays
                from scipy.spatial.distance import cdist

                dists = cdist(X, Y, metric)
            else:
                if use_scipy:
                    default_logger.info(
                        f'Scipy cdist does not support sparse arrays, using Jina.math.distances sparse cdist'
                    )
                from ...math.distance import cdist

                dists = cdist(X, Y, metric, is_sparse=is_sparse)

        elif callable(metric):
            dists = metric(X, Y)
        else:
            raise TypeError(
                f'metric must be either string or a 2-arity function, received: {metric!r}'
            )

<<<<<<< HEAD
        # print('\n')
        # print(dists)
        # print('\n')

        dist, idx = top_k(dists, limit, descending=False)
=======
        dist, idx = top_k(dists, min(limit, len(darray)), descending=False)
>>>>>>> 27d93c25
        if normalization is not None:
            if isinstance(normalization, (tuple, list)):
                dist = minmax_normalize(dist, normalization)

        m_name = metric_name or (metric.__name__ if callable(metric) else metric)
        for _q, _ids, _dists in zip(self, idx, dist):
            _q.matches.clear()
            for _id, _dist in zip(_ids, _dists):
                # Note, when match self with other, or both of them share the same Document
                # we might have recursive matches .
                # checkout https://github.com/jina-ai/jina/issues/3034
                d = darray[int(_id)]
                if d.id in self:
                    d = Document(d, copy=True)
                    d.pop('matches')
                _q.matches.append(d, scores={m_name: _dist}, copy=False)

    def visualize(
        self,
        output: Optional[str] = None,
        title: Optional[str] = None,
        colored_tag: Optional[str] = None,
        colormap: str = 'rainbow',
        method: str = 'pca',
        show_axis: bool = False,
    ):
        """Visualize embeddings in a 2D projection with the PCA algorithm. This function requires ``matplotlib`` installed.

        If `tag_name` is provided the plot uses a distinct color for each unique tag value in the
        documents of the DocumentArray.

        :param output: Optional path to store the visualization. If not given, show in UI
        :param title: Optional title of the plot. When not given, the default title is used.
        :param colored_tag: Optional str that specifies tag used to color the plot
        :param colormap: the colormap string supported by matplotlib.
        :param method: the visualization method, available `pca`, `tsne`. `pca` is fast but may not well represent
                nonlinear relationship of high-dimensional data. `tsne` requires scikit-learn to be installed and is
                much slower.
        :param show_axis: If set, axis and bounding box of the plot will be printed.

        """

        x_mat = np.stack(self.get_attributes('embedding'))
        assert isinstance(
            x_mat, np.ndarray
        ), f'Type {type(x_mat)} not currently supported, use np.ndarray embeddings'

        if method == 'tsne':
            from sklearn.manifold import TSNE

            x_mat_2d = TSNE(n_components=2).fit_transform(x_mat)
        else:
            from ...math.dimensionality_reduction import PCA

            x_mat_2d = PCA(n_components=2).fit_transform(x_mat)

        plt_kwargs = {
            'x': x_mat_2d[:, 0],
            'y': x_mat_2d[:, 1],
            'alpha': 0.2,
            'marker': '.',
        }

        with ImportExtensions(required=True):
            import matplotlib.pyplot as plt

        plt.figure(figsize=(8, 8))
        plt.title(title or f'{len(x_mat)} Documents with PCA')

        if colored_tag:
            tags = [x[colored_tag] for x in self.get_attributes('tags')]
            tag_to_num = {tag: num for num, tag in enumerate(set(tags))}
            plt_kwargs['c'] = np.array([tag_to_num[ni] for ni in tags])
            plt_kwargs['cmap'] = plt.get_cmap(colormap)

        plt.scatter(**plt_kwargs)

        if not show_axis:
            plt.gca().set_axis_off()
            plt.gca().xaxis.set_major_locator(plt.NullLocator())
            plt.gca().yaxis.set_major_locator(plt.NullLocator())

        if output:
            plt.savefig(output, bbox_inches='tight', pad_inches=0.1)
        else:
            plt.show()<|MERGE_RESOLUTION|>--- conflicted
+++ resolved
@@ -62,14 +62,8 @@
             Y = np.stack(darray.get_attributes('embedding'))
         else:
             import scipy.sparse as sp
-
-<<<<<<< HEAD
             X = sp.vstack(self.get_attributes('embedding'))
             Y = sp.vstack(darray.get_attributes('embedding'))
-=======
-        X = np.stack(self.get_attributes('embedding'))
-        Y = np.stack(darray.get_attributes('embedding'))
->>>>>>> 27d93c25
 
         limit = min(limit, len(darray))
         if isinstance(metric, str):
@@ -95,15 +89,8 @@
                 f'metric must be either string or a 2-arity function, received: {metric!r}'
             )
 
-<<<<<<< HEAD
-        # print('\n')
-        # print(dists)
-        # print('\n')
+        dist, idx = top_k(dists, min(limit, len(darray)), descending=False)
 
-        dist, idx = top_k(dists, limit, descending=False)
-=======
-        dist, idx = top_k(dists, min(limit, len(darray)), descending=False)
->>>>>>> 27d93c25
         if normalization is not None:
             if isinstance(normalization, (tuple, list)):
                 dist = minmax_normalize(dist, normalization)
